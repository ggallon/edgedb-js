import assert from "node:assert/strict";
import type * as edgedb from "edgedb";
import * as tc from "conditional-type-checks";

<<<<<<< HEAD
import { getMoviesStarring } from "../dbschema/queries";
=======
import {
  getMoviesStarring,
  type GetMoviesStarringArgs,
  type GetMoviesStarringReturns,
} from "../dbschema/queries";
>>>>>>> a9c9a897
import { setupTests, teardownTests } from "./setupTeardown";

describe("queries", () => {
  let client: edgedb.Client;

  beforeAll(async () => {
    const setup = await setupTests();
    ({ client } = setup);
  });

  afterAll(async () => {
    await teardownTests(client);
  });

  test("basic select", async () => {
    const result = await getMoviesStarring(client, { name: "Iron Man" });

    type result = typeof result;
    tc.assert<
      tc.IsExact<
        result,
        {
          id: string;
          title: string;
          release_year: number;
          characters: {
            name: string;
            height: string | null;
            "@character_name": string | null;
          }[];
          tuple: [number, string, bigint[]];
          version: {
            major: number;
            minor: number;
            stage: "dev" | "rc" | "beta" | "alpha" | "final";
            stage_no: number;
            local: string[];
          };
          range: edgedb.Range<number>;
          local_date: edgedb.LocalDate;
        }[]
      >
    >(true);

    assert.equal(result.length, 2);
<<<<<<< HEAD
=======

    tc.assert<
      tc.IsExact<
        GetMoviesStarringArgs,
        {
          name?: string | null;
        }
      >
    >(true);

    tc.assert<tc.IsExact<GetMoviesStarringReturns, result>>(true);
>>>>>>> a9c9a897
  });
});<|MERGE_RESOLUTION|>--- conflicted
+++ resolved
@@ -2,15 +2,11 @@
 import type * as edgedb from "edgedb";
 import * as tc from "conditional-type-checks";
 
-<<<<<<< HEAD
-import { getMoviesStarring } from "../dbschema/queries";
-=======
 import {
   getMoviesStarring,
   type GetMoviesStarringArgs,
   type GetMoviesStarringReturns,
 } from "../dbschema/queries";
->>>>>>> a9c9a897
 import { setupTests, teardownTests } from "./setupTeardown";
 
 describe("queries", () => {
@@ -56,8 +52,6 @@
     >(true);
 
     assert.equal(result.length, 2);
-<<<<<<< HEAD
-=======
 
     tc.assert<
       tc.IsExact<
@@ -69,6 +63,5 @@
     >(true);
 
     tc.assert<tc.IsExact<GetMoviesStarringReturns, result>>(true);
->>>>>>> a9c9a897
   });
 });