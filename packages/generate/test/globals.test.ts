import assert from "node:assert/strict";
import type * as edgedb from "edgedb";
import { $ } from "edgedb";

import e from "../dbschema/edgeql-js";

<<<<<<< HEAD
import { setupTests, teardownTests, testIfVersionGTE } from "./setupTeardown";
=======
import { setupTests, teardownTests } from "./setupTeardown";
>>>>>>> a9c9a897

describe("globals", () => {
  let client: edgedb.Client;

  beforeAll(async () => {
    const setup = await setupTests();
    ({ client } = setup);
  });

  afterAll(async () => {
    await teardownTests(client);
  });

<<<<<<< HEAD
  testIfVersionGTE(2)("globals", async () => {
=======
  test("globals", async () => {
>>>>>>> a9c9a897
    assert.equal(
      e.select(e.global.uuid_global).toEdgeQL(),
      `SELECT (GLOBAL default::uuid_global)`
    );

    const str_required = await e.select(e.global.str_required).run(client);
    assert.equal(str_required, `hi mom`);
    const str_required_multi = await e
      .select(e.global.str_required_multi)
      .run(client);
    assert.deepEqual(str_required_multi, ["hi", "mom"]);

    assert.equal(e.global.arr_global.__element__.__name__, `array<std::str>`);
    assert.deepEqual(
      e.global.arr_global.__cardinality__,
      $.Cardinality.AtMostOne
    );
    assert.equal(
      e.global.named_tuple_global.__element__.__name__,
      `tuple<name: std::str, age: std::int64>`
    );
    assert.deepEqual(
      e.global.named_tuple_global.__cardinality__,
      $.Cardinality.AtMostOne
    );
    assert.equal(e.global.num_global.__element__.__name__, `std::int64`);
    assert.deepEqual(
      e.global.num_global.__cardinality__,
      $.Cardinality.AtMostOne
    );
    assert.equal(
      e.global.seq_global.__element__.__name__,
      `default::global_seq`
    );
    assert.deepEqual(
      e.global.seq_global.__cardinality__,
      $.Cardinality.AtMostOne
    );
    assert.equal(e.global.str_global.__element__.__name__, `std::str`);
    assert.deepEqual(
      e.global.str_global.__cardinality__,
      $.Cardinality.AtMostOne
    );
    assert.equal(
      e.global.str_global_with_default.__element__.__name__,
      `std::str`
    );
    assert.deepEqual(
      e.global.str_global_with_default.__cardinality__,
      $.Cardinality.One
    );
    assert.equal(e.global.str_multi.__element__.__name__, `default::str_multi`);
    assert.deepEqual(
      e.global.str_multi.__cardinality__,
      $.Cardinality.AtLeastOne
    );
    assert.equal(e.global.str_required.__element__.__name__, `std::str`);
    assert.deepEqual(e.global.str_required.__cardinality__, $.Cardinality.One);
    assert.equal(
      e.global.str_required_multi.__element__.__name__,
      `default::str_required_multi`
    );
    assert.deepEqual(
      e.global.str_required_multi.__cardinality__,
      $.Cardinality.AtLeastOne
    );
    assert.equal(
      e.global.tuple_global.__element__.__name__,
      `tuple<std::str, std::int64>`
    );
    assert.deepEqual(
      e.global.tuple_global.__cardinality__,
      $.Cardinality.AtMostOne
    );
    assert.equal(e.global.uuid_global.__element__.__name__, `std::uuid`);
    assert.deepEqual(
      e.global.uuid_global.__cardinality__,
      $.Cardinality.AtMostOne
    );
    assert.equal(e.extra.global.user_id.__element__.__name__, `std::uuid`);
    assert.deepEqual(
      e.extra.global.user_id.__cardinality__,
      $.Cardinality.AtMostOne
    );
  });
});<|MERGE_RESOLUTION|>--- conflicted
+++ resolved
@@ -4,11 +4,7 @@
 
 import e from "../dbschema/edgeql-js";
 
-<<<<<<< HEAD
-import { setupTests, teardownTests, testIfVersionGTE } from "./setupTeardown";
-=======
 import { setupTests, teardownTests } from "./setupTeardown";
->>>>>>> a9c9a897
 
 describe("globals", () => {
   let client: edgedb.Client;
@@ -22,11 +18,7 @@
     await teardownTests(client);
   });
 
-<<<<<<< HEAD
-  testIfVersionGTE(2)("globals", async () => {
-=======
   test("globals", async () => {
->>>>>>> a9c9a897
     assert.equal(
       e.select(e.global.uuid_global).toEdgeQL(),
       `SELECT (GLOBAL default::uuid_global)`
